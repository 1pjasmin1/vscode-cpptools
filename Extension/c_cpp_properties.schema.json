--- conflicted
+++ resolved
@@ -145,11 +145,7 @@
                     },
                     "customConfigurationVariables": {
                         "type": "object",
-<<<<<<< HEAD
-                        "description": "Custom variables that can be queried through the command ${cpptools:activeConfigCustomVariable} to use for the input variables in launch.json.",
-=======
                         "description": "Custom variables that can be queried through the command ${cpptools:activeConfigCustomVariable} to use for the input variables in launch.json or tasks.json.",
->>>>>>> 1192d5b3
                         "patternProperties": {
                             "(^.+$)": {
                                 "type": "string"
